--- conflicted
+++ resolved
@@ -1058,11 +1058,7 @@
                 ),
             )
             ans = _convert_to_float_if_possible(ans)
-<<<<<<< HEAD
-            ans = str(ans) if not isinstance(ans, float) and ans is not None else ans
-=======
             ans = _convert_to_str_if_not_none_nor_float(ans)
->>>>>>> 5578015e
         else:
             ans = None
     except (func_timeout.FunctionTimedOut, IndexError, NameError, SyntaxError):
